--- conflicted
+++ resolved
@@ -1,127 +1,122 @@
-# The ways of integrating Kedro with Databricks
- 
-In recent months we've updated Kedro documentation to illustrate [three different ways of integrating Kedro with Databricks](https://docs.kedro.org/en/stable/deployment/databricks/index.html). 
-
-* You can choose a [workflow based on Databricks jobs](https://docs.kedro.org/en/stable/deployment/databricks/databricks_deployment_workflow.html) to deploy a project that finished development
-* For faster iteration on changes, the workflow documented in ["Use a Databricks workspace to develop a Kedro project"](https://docs.kedro.org/en/stable/deployment/databricks/databricks_notebooks_development_workflow.html) is for those who prefer to develop and test their projects directly within Databricks notebooks, to avoid the overhead of setting up and syncing a local development environment with Databricks. 
-* Alternatively, you can work locally in an IDE as described by the workflow documented in ["Use an IDE, dbx and Databricks Repos to develop a Kedro project"](https://docs.kedro.org/en/stable/deployment/databricks/databricks_ide_development_workflow.html). This is ideal if you’re in the early stages of learning Kedro, or your project requires constant testing and adjustments since you can use your IDE’s capabilities for faster, error-free development, while testing on Databricks. However, the experience is still not ideal: you must sync your work inside Databricks with dbx and run the pipeline inside a notebook. Debugging has a long setup for each change and there is less flexibility than inside an IDE. 
-
-In this blog post, Diego Lira, Specialist Data Scientist and a client-facing member of [QuantumBlack, AI by McKinsey](https://www.mckinsey.com/capabilities/quantumblack/how-we-help-clients) explains how to use Databricks Connect for a Databricks development experience that works completely inside an IDE. He recommends this as a solution where the data-heavy parts of your pipelines are in PySpark. If your workflow moves data into your local environment to compute you are likely to experience a performance hit along with potential issues of compliance assicated with moving data.
- 
-## What is Databricks Connect?
-[Databricks Connect](https://docs.databricks.com/dev-tools/databricks-connect-ref.html) is Databricks' official method of interacting with a remote Databricks instance while using a local environment.
-
-To configure Databricks Connect for use with Kedro, follow the official setup to create a `databrickscfg` file containing your access token.
-
-It can be installed with a `pip install databricks-connect`, and it will substitute your local SparkSession:
-
-```
-from databricks.connect import DatabricksSession
- 
-spark = DatabricksSession.builder.getOrCreate()
-```
-
-Spark commands are sent and executed on the cluster, and results are returned to the local environment as needed. 
-
-In the context of Kedro, this has an amazing effect: As long as you don’t explicitly ask for the data to be collected in your local environment, operations will be executed only when saving the outputs of your node. If you use datasets saved to a Databricks path, there will be no performance hit for transferring data between environments. 
-
-This tool was recently made available as a thin client for [Spark Connect](https://spark.apache.org/docs/latest/spark-connect-overview.html), one of the highlights of Spark 3.4, and configuration was made easier than earlier versions. If your cluster doesn’t support the current Connect, please refer to the [documentation](https://docs.databricks.com/en/dev-tools/databricks-connect-legacy.html) - Previous versions had different limitations.
-
-[Check this video from the Databricks team for a thorough introduction to Spark Connect](https://www.youtube.com/watch?v=p9IRFSjuLBE)
-
- 
-## How can I use a Databricks Connect workflow with Kedro?
-Databricks Connect (and Spark Connect) enables us to have a completely local development flow, while all artifacts can be remote objects. Using Delta tables for all our datasets and MLflow for model objects and tracking, nothing needs to be saved locally.
-Developers can take full advantage of the Databricks stack while maintaining their full IDE usage.
-
-
-## How to use Databricks as your PySpark engine
-[Kedro supports integration with PySpark](https://docs.kedro.org/en/stable/integrations/pyspark_integration.html) through the use of Hooks. To configure and enable your Databricks session through Spark Connect, simply set up your `SPARK_REMOTE` environment variable with your Databricks configuration. Here is an example implementation:
-
- 
-``` python
-
-import configparser
-import os
-from pathlib import Path
-
-from kedro.framework.hooks import hook_impl
-from pyspark.sql import SparkSession
-
-
-class SparkHooks:
-    @hook_impl
-    def after_context_created(self) -> None:
-        """Initialises a SparkSession using the config
-        from Databricks.
-        """
-        set_databricks_creds()
-        _spark_session = SparkSession.Builder().getOrCreate()
-
-
-def set_databricks_creds():
-    """
-    Pass databricks credentials as OS variables if using the local machine.
-    If you set DATABRICKS_PROFILE env variable, it will choose the desired profile on .databrickscfg,
-    otherwise it will use the DEFAULT profile in databrickscfg.
-    """
-    DEFAULT = os.getenv("DATABRICKS_PROFILE", "DEFAULT")
-    if os.getenv("SPARK_HOME") != "/databricks/spark":
-        config = configparser.ConfigParser()
-        config.read(Path.home() / ".databrickscfg")
-
-        host = (
-            config[DEFAULT]["host"].split("//", 1)[1].strip()[:-1]
-        )  # remove "https://" and final "/" from path
-        cluster_id = config[DEFAULT]["cluster_id"]
-        token = config[DEFAULT]["token"]
-
-        os.environ[
-            "SPARK_REMOTE"
-        ] = f"sc://{host}:443/;token={token};x-databricks-cluster-id={cluster_id}"
-``` 
-
-<<<<<<< HEAD
-This example will populate SPARK_REMOTE with your local databrickscfg file. You don't setup the remote connection if the project is being run from inside Databricks (if SPARK_HOME points to Databricks), so you're still able to run it in the usual [hybrid development flow](https://docs.kedro.org/en/stable/deployment/databricks/databricks_ide_development_workflow.html).
-Notice that you don’t need to setup a `spark.yml` file as is common in other PySpark templates; we’re not passing any configuration, just using the cluster that is in Databricks. You also don’t need to load any extra Spark files (e.g. JARs), as you are using a thin Spark Connect client.
-=======
-This example will populate `SPARK_REMOTE` with your local `databrickscfg` file. We do't setup the remote connection if the project is being run from inside Databricks (if `SPARK_HOME` points to Databricks), so you're still able to run it in the usual [hybrid development flow](https://docs.kedro.org/en/stable/deployment/databricks/databricks_ide_development_workflow.html).
-
-Notice that we don’t need to setup a `spark.yml` file as is common in other PySpark templates; we’re not passing any configuration, just using the cluster that is in Databricks. We also don’t need to load any extra Spark files (e.g. JARs), as we are using a thin Spark Connect client.
->>>>>>> c097595a
- 
-Now all your Spark calls in your pipelines will automatically use the remote cluster. There's no need to change anything in your code. However, notebooks might be part of the project. To use your remote cluster without needing to use environment variables, you can use the DatabricksSession:
-```
-from databricks.connect import DatabricksSession
- 
-spark = DatabricksSession.builder.getOrCreate()
-```
-This will read your configuration directly from the `databrickscfg` file, bypassing the setup needed for pure Spark Connect.
-
-When using the remote cluster, it's preferred to avoid data transfers between the environments, with all catalog entries referencing remote locations. Using ` kedro_datasets.databricks.ManagedTableDataSet` as your dataset type in the catalog also allows you use Delta table features.
-
-
- 
-## Enabling MLFlow on Databricks
-Using [MLflow](https://mlflow.org/) to save all your artifacts directly to Databricks leads to a powerful workflow. For this you can use [`kedro-mlflow`](https://github.com/Galileo-Galilei/kedro-mlflow). Note that `kedro-mlflow` is built on top of the mlflow library and although the databricks config cannot be found in its documentation, you can read more about it in the [documentation from mlflow directly](https://mlflow.org/docs/latest/index.html).
-
-After doing the [basic setup of the library](https://kedro-mlflow.readthedocs.io/en/stable/source/02_installation/02_setup.html#activate-kedro-mlflow-in-your-kedro-project) in your project, you should see a `mlflow.yml` configuration file. In this file, change the following to set up your URI:
-
-```
-server:
-  mlflow_tracking_uri: databricks # if null, will use mlflow.get_tracking_uri() as a default
-  mlflow_registry_uri: databricks # if null, mlflow_tracking_uri will be used as mlflow default
-```
- 
-Setup your experiment name (this should be a valid Databricks path):
-```  
-  experiment:
-    name: /Shared/your_experiment_name
-``` 
- 
-By default, all your parameters will be logged, and objects such as models and metrics can be saved as MLflow objects referenced in the catalog.
- 
-## Limitations of the workflow
-[Databricks Connect](https://docs.databricks.com/dev-tools/databricks-connect-ref.html), built on top of Spark Connect, supports only recent versions of Spark. I recommend looking at the detailed limitations in the official documentation for specific guidance, such as the upload limit of only 128MB for dataframes. 
- 
+# The ways of integrating Kedro with Databricks
+ 
+In recent months we've updated Kedro documentation to illustrate [three different ways of integrating Kedro with Databricks](https://docs.kedro.org/en/stable/deployment/databricks/index.html). 
+
+* You can choose a [workflow based on Databricks jobs](https://docs.kedro.org/en/stable/deployment/databricks/databricks_deployment_workflow.html) to deploy a project that finished development
+* For faster iteration on changes, the workflow documented in ["Use a Databricks workspace to develop a Kedro project"](https://docs.kedro.org/en/stable/deployment/databricks/databricks_notebooks_development_workflow.html) is for those who prefer to develop and test their projects directly within Databricks notebooks, to avoid the overhead of setting up and syncing a local development environment with Databricks. 
+* Alternatively, you can work locally in an IDE as described by the workflow documented in ["Use an IDE, dbx and Databricks Repos to develop a Kedro project"](https://docs.kedro.org/en/stable/deployment/databricks/databricks_ide_development_workflow.html). This is ideal if you’re in the early stages of learning Kedro, or your project requires constant testing and adjustments since you can use your IDE’s capabilities for faster, error-free development, while testing on Databricks. However, the experience is still not ideal: you must sync your work inside Databricks with dbx and run the pipeline inside a notebook. Debugging has a long setup for each change and there is less flexibility than inside an IDE. 
+
+In this blog post, Diego Lira, Specialist Data Scientist and a client-facing member of [QuantumBlack, AI by McKinsey](https://www.mckinsey.com/capabilities/quantumblack/how-we-help-clients) explains how to use Databricks Connect for a Databricks development experience that works completely inside an IDE. He recommends this as a solution where the data-heavy parts of your pipelines are in PySpark. If your workflow moves data into your local environment to compute you are likely to experience a performance hit along with potential issues of compliance assicated with moving data.
+ 
+## What is Databricks Connect?
+[Databricks Connect](https://docs.databricks.com/dev-tools/databricks-connect-ref.html) is Databricks' official method of interacting with a remote Databricks instance while using a local environment.
+
+To configure Databricks Connect for use with Kedro, follow the official setup to create a `databrickscfg` file containing your access token.
+
+It can be installed with a `pip install databricks-connect`, and it will substitute your local SparkSession:
+
+```
+from databricks.connect import DatabricksSession
+ 
+spark = DatabricksSession.builder.getOrCreate()
+```
+
+Spark commands are sent and executed on the cluster, and results are returned to the local environment as needed. 
+
+In the context of Kedro, this has an amazing effect: As long as you don’t explicitly ask for the data to be collected in your local environment, operations will be executed only when saving the outputs of your node. If you use datasets saved to a Databricks path, there will be no performance hit for transferring data between environments. 
+
+This tool was recently made available as a thin client for [Spark Connect](https://spark.apache.org/docs/latest/spark-connect-overview.html), one of the highlights of Spark 3.4, and configuration was made easier than earlier versions. If your cluster doesn’t support the current Connect, please refer to the [documentation](https://docs.databricks.com/en/dev-tools/databricks-connect-legacy.html) - Previous versions had different limitations.
+
+[Check this video from the Databricks team for a thorough introduction to Spark Connect](https://www.youtube.com/watch?v=p9IRFSjuLBE)
+
+ 
+## How can I use a Databricks Connect workflow with Kedro?
+Databricks Connect (and Spark Connect) enables us to have a completely local development flow, while all artifacts can be remote objects. Using Delta tables for all our datasets and MLflow for model objects and tracking, nothing needs to be saved locally.
+Developers can take full advantage of the Databricks stack while maintaining their full IDE usage.
+
+
+## How to use Databricks as your PySpark engine
+[Kedro supports integration with PySpark](https://docs.kedro.org/en/stable/integrations/pyspark_integration.html) through the use of Hooks. To configure and enable your Databricks session through Spark Connect, simply set up your `SPARK_REMOTE` environment variable with your Databricks configuration. Here is an example implementation:
+
+ 
+``` python
+
+import configparser
+import os
+from pathlib import Path
+
+from kedro.framework.hooks import hook_impl
+from pyspark.sql import SparkSession
+
+
+class SparkHooks:
+    @hook_impl
+    def after_context_created(self) -> None:
+        """Initialises a SparkSession using the config
+        from Databricks.
+        """
+        set_databricks_creds()
+        _spark_session = SparkSession.Builder().getOrCreate()
+
+
+def set_databricks_creds():
+    """
+    Pass databricks credentials as OS variables if using the local machine.
+    If you set DATABRICKS_PROFILE env variable, it will choose the desired profile on .databrickscfg,
+    otherwise it will use the DEFAULT profile in databrickscfg.
+    """
+    DEFAULT = os.getenv("DATABRICKS_PROFILE", "DEFAULT")
+    if os.getenv("SPARK_HOME") != "/databricks/spark":
+        config = configparser.ConfigParser()
+        config.read(Path.home() / ".databrickscfg")
+
+        host = (
+            config[DEFAULT]["host"].split("//", 1)[1].strip()[:-1]
+        )  # remove "https://" and final "/" from path
+        cluster_id = config[DEFAULT]["cluster_id"]
+        token = config[DEFAULT]["token"]
+
+        os.environ[
+            "SPARK_REMOTE"
+        ] = f"sc://{host}:443/;token={token};x-databricks-cluster-id={cluster_id}"
+``` 
+
+
+This example will populate `SPARK_REMOTE` with your local `databrickscfg file`. You don't setup the remote connection if the project is being run from inside Databricks (if `SPARK_HOME` points to Databricks), so you're still able to run it in the usual [hybrid development flow](https://docs.kedro.org/en/stable/deployment/databricks/databricks_ide_development_workflow.html).
+Notice that you don’t need to setup a `spark.yml` file as is common in other PySpark templates; you’re not passing any configuration, just using the cluster that is in Databricks. You also don’t need to load any extra Spark files (e.g. JARs), as you are using a thin Spark Connect client.
+ 
+Now all your Spark calls in your pipelines will automatically use the remote cluster. There's no need to change anything in your code. However, notebooks might be part of the project. To use your remote cluster without needing to use environment variables, you can use the DatabricksSession:
+```
+from databricks.connect import DatabricksSession
+ 
+spark = DatabricksSession.builder.getOrCreate()
+```
+This will read your configuration directly from the `databrickscfg` file, bypassing the setup needed for pure Spark Connect.
+
+When using the remote cluster, it's preferred to avoid data transfers between the environments, with all catalog entries referencing remote locations. Using ` kedro_datasets.databricks.ManagedTableDataSet` as your dataset type in the catalog also allows you use Delta table features.
+
+
+ 
+## Enabling MLFlow on Databricks
+Using [MLflow](https://mlflow.org/) to save all your artifacts directly to Databricks leads to a powerful workflow. For this you can use [`kedro-mlflow`](https://github.com/Galileo-Galilei/kedro-mlflow). Note that `kedro-mlflow` is built on top of the mlflow library and although the databricks config cannot be found in its documentation, you can read more about it in the [documentation from mlflow directly](https://mlflow.org/docs/latest/index.html).
+
+After doing the [basic setup of the library](https://kedro-mlflow.readthedocs.io/en/stable/source/02_installation/02_setup.html#activate-kedro-mlflow-in-your-kedro-project) in your project, you should see a `mlflow.yml` configuration file. In this file, change the following to set up your URI:
+
+```
+server:
+  mlflow_tracking_uri: databricks # if null, will use mlflow.get_tracking_uri() as a default
+  mlflow_registry_uri: databricks # if null, mlflow_tracking_uri will be used as mlflow default
+```
+ 
+Setup your experiment name (this should be a valid Databricks path):
+```  
+  experiment:
+    name: /Shared/your_experiment_name
+``` 
+ 
+By default, all your parameters will be logged, and objects such as models and metrics can be saved as MLflow objects referenced in the catalog.
+ 
+## Limitations of the workflow
+[Databricks Connect](https://docs.databricks.com/dev-tools/databricks-connect-ref.html), built on top of Spark Connect, supports only recent versions of Spark. I recommend looking at the detailed limitations in the official documentation for specific guidance, such as the upload limit of only 128MB for dataframes. 
+ 
 Users also need to be conscious that `.toPandas()` will move the data to your local pandas environment.  Saving results back as MLflow objects is the preferred way to avoid local objects. Examples can be seen in the [kedro-mlflow documentation](https://kedro-mlflow.readthedocs.io/en/stable/source/04_experimentation_tracking/index.html) for all types of supported objects.